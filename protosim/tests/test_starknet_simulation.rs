--- conflicted
+++ resolved
@@ -11,7 +11,6 @@
     use starknet_api::block::BlockNumber;
     use starknet_in_rust::utils::{felt_to_hash, get_storage_var_address, Address, ClassHash};
     use std::{collections::HashMap, env, sync::Arc};
-<<<<<<< HEAD
 
     const BOB_ADDRESS: &str = "065c19e14e2587d2de74c561b2113446ca4b389aabe6da1dc4accb6404599e99";
     const EKUBO_ADDRESS: &str = "00000005dd3d2f4429af886cd1a3b08289dbcea99a294197e9eb43b0e0325b4b";
@@ -19,8 +18,6 @@
     const USDT_ADDRESS: &str = "068f5c6a61780768455de69077e07e89787839bf8166decfbf92b645209c0fb8";
     const ETH_ADDRESS: &str = "049d36570d4e46f48e99674bd3fcc84644ddd6b96f7c741b1562b82f9e004dc7";
     const DAI_ADDRESS: &str = "da114221cb83fa859dbdb4c44beeaa0bb37c7537ad5ae66fe5e0efd20e6eb3";
-=======
->>>>>>> ed0d6faf
 
     fn string_to_address(address: &str) -> Address {
         Address(Felt252::from_str_radix(address, 16).expect("hex address"))
@@ -47,9 +44,7 @@
         contract_overrides: Option<Vec<ContractOverride>>,
     ) -> SimulationEngine<RpcStateReader> {
         let rpc_state_reader = Arc::new(setup_reader(block_number));
-<<<<<<< HEAD
         let contract_overrides = contract_overrides.unwrap_or_default();
-
         SimulationEngine::new(rpc_state_reader, contract_overrides).unwrap()
     }
 
@@ -74,34 +69,6 @@
             felt_to_hash(&get_storage_var_address("ERC20_balances", &[wallet.0.clone()]).unwrap());
         storage_overrides.insert((sell_token.clone(), balance_storage_hash), sell_amount.clone());
 
-=======
-        let contract_overrides = contract_overrides.unwrap_or_else(Vec::new);
-
-        SimulationEngine::new(rpc_state_reader, contract_overrides).unwrap()
-    }
-
-    fn construct_token_overrides(
-        wallet: Address,
-        sell_token: Address,
-        sell_amount: Felt252,
-        spender: Address,
-    ) -> Vec<ContractOverride> {
-        // ERC20 contract overrides - using USDC token contract template
-        let class_hash: ClassHash =
-            hex::decode("052c7ba99c77fc38dd3346beea6c0753c3471f2e3135af5bb837d6c9523fff62")
-                .unwrap()
-                .as_slice()
-                .try_into()
-                .unwrap();
-
-        let mut storage_overrides = HashMap::new();
-
-        // override balance
-        let balance_storage_hash =
-            felt_to_hash(&get_storage_var_address("ERC20_balances", &[wallet.0.clone()]).unwrap());
-        storage_overrides.insert((sell_token.clone(), balance_storage_hash), sell_amount.clone());
-
->>>>>>> ed0d6faf
         // override allowance
         let allowance_storage_hash = felt_to_hash(
             &get_storage_var_address("ERC20_allowances", &[wallet.0, spender.0]).unwrap(),
@@ -118,21 +85,10 @@
     fn test_consecutive_simulations_ekubo() {
         // Test vars
         let block_number = 354168;
-<<<<<<< HEAD
         let token0 = string_to_address(DAI_ADDRESS);
         let token1 = string_to_address(USDT_ADDRESS);
         let test_wallet = string_to_address(BOB_ADDRESS);
         let ekubo_address = string_to_address(EKUBO_ADDRESS);
-=======
-        let token0 =
-            string_to_address("da114221cb83fa859dbdb4c44beeaa0bb37c7537ad5ae66fe5e0efd20e6eb3");
-        let token1 =
-            string_to_address("068f5c6a61780768455de69077e07e89787839bf8166decfbf92b645209c0fb8");
-        let test_wallet =
-            string_to_address("065c19e14e2587d2de74c561b2113446ca4b389aabe6da1dc4accb6404599e99");
-        let ekubo_address =
-            string_to_address("00000005dd3d2f4429af886cd1a3b08289dbcea99a294197e9eb43b0e0325b4b");
->>>>>>> ed0d6faf
         let sell_amount = Felt252::from_str_radix("3bf9da25c1bfd31da", 16).unwrap();
 
         // Contruct engine with sell token override
@@ -156,12 +112,7 @@
             sell_amount,      // amount
             Felt252::from(0), // amount sign
             Felt252::from(0), // istoken1
-<<<<<<< HEAD
-            Felt252::from_str_radix("10c6cdcb20b7a5db24ca0ceb6980", 16).unwrap(), /* sqrt ratio
-                               * limit */
-=======
             Felt252::from_str_radix("10c6cdcb20b7a5db24ca0ceb6980", 16).unwrap(), // sqrt ratio limit
->>>>>>> ed0d6faf
             Felt252::from(0),
             Felt252::from(100), // skip ahead
         ];
